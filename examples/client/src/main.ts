--- conflicted
+++ resolved
@@ -4,76 +4,6 @@
 import { GUI } from "lil-gui";
 import * as THREE from "three";
 
-<<<<<<< HEAD
-import LolImage from "./assets/lol.png";
-// import { Map } from "./map";
-import { setupWorld } from "./world";
-
-import { 
-  BACKEND_SERVER,
-  HOTBAR_CONTENT,
-  RANDOM_TELEPORT_WIDTH,
-  MIN_BUILD_RADIUS,
-  MAX_BUILD_RADIUS,
-  NETWORK_SECRET,
-  BOT_HEAD_COLOR,
-  BOT_HEAD_FRONT_COLOR,
-  BOT_SCALE,
-} from "./config/constants";
-
-import {
-  defaultWorldSettings,
-  defaultCameraSettings,
-  defaultControlSettings,
-  defaultFogSettings,
-  defaultGuiSettings,
-  defaultDebugSettings,
-  defaultItemBarSettings,
-  defaultBuildSettings
-} from "./config/settings";
-
-import { createWorld, currentWorldName } from "./systems/world";
-
-const createCharacter = () => {
-  const character = new VOXELIZE.Character();
-  world.loader.load().then(() => {
-    character.head.paint("front", world.loader.getTexture(LolImage));
-  });
-  lightShined.add(character);
-  shadows.add(character);
-  return character;
-};
-
-class Box extends VOXELIZE.Entity<{
-  position: VOXELIZE.Coords3;
-}> {
-  constructor(id: string) {
-    super(id);
-
-    this.add(
-      new THREE.Mesh(
-        new THREE.BoxGeometry(0.5, 0.5, 0.5),
-        new THREE.MeshBasicMaterial()
-      )
-    );
-
-    shadows.add(this);
-    lightShined.add(this);
-  }
-
-  onCreate = (data: { position: VOXELIZE.Coords3 }) => {
-    this.position.set(...data.position);
-  };
-
-  onUpdate = (data: { position: VOXELIZE.Coords3 }) => {
-    this.position.set(...data.position);
-  };
-}
-
-const canvas = document.getElementById("main") as HTMLCanvasElement;
-
-const world = createWorld();
-=======
 import "@voxelize/core/styles.css"; //? For official use, you should do `@voxelize/core/styles.css` instead.
 
 const canvas = document.getElementById("main") as HTMLCanvasElement;
@@ -84,7 +14,6 @@
 const world = new VOXELIZE.World({
   textureUnitDimension: 8,
 });
->>>>>>> 9585bac2
 
 import { setupWorld } from "./world";
 // actual world setup code handled later after network and world are initialized
@@ -114,34 +43,6 @@
 const shadows = new VOXELIZE.Shadows(world);
 const lightShined = new VOXELIZE.LightShined(world);
 
-<<<<<<< HEAD
-const camera = new THREE.PerspectiveCamera(
-  defaultCameraSettings.fov,
-  defaultCameraSettings.aspect,
-  defaultCameraSettings.near,
-  defaultCameraSettings.far
-);
-
-const renderer = new THREE.WebGLRenderer({ canvas });
-renderer.setSize(
-  renderer.domElement.offsetWidth,
-  renderer.domElement.offsetHeight
-);
-renderer.setPixelRatio(1);
-renderer.outputColorSpace = THREE.SRGBColorSpace;
-
-const composer = new EffectComposer(renderer);
-composer.addPass(new RenderPass(world, camera));
-
-const overlayEffect = new VOXELIZE.BlockOverlayEffect(world, camera);
-overlayEffect.addOverlay("water", new THREE.Color("#5F9DF7"), 0.001);
-composer.addPass(new EffectPass(camera, new SMAAEffect({}), overlayEffect));
-
-const lightShined = new VOXELIZE.LightShined(world);
-const shadows = new VOXELIZE.Shadows(world);
-
-const character = createCharacter();
-=======
 world.sky.setShadingPhases([
   // start of sunrise
   {
@@ -213,14 +114,17 @@
 /*                               PLAYER CONTROLS                              */
 /* -------------------------------------------------------------------------- */
 const inputs = new VOXELIZE.Inputs<"menu" | "in-game" | "chat">();
->>>>>>> 9585bac2
 
 // To run around the world
 const controls = new VOXELIZE.RigidControls(
   camera,
   renderer.domElement,
   world,
-  defaultControlSettings
+  {
+    initialPosition: [0, 82, 0],
+    flyForce: 400,
+    // stepHeight: 1,
+  }
 );
 
 controls.connect(inputs, "in-game");
@@ -238,12 +142,6 @@
 });
 world.add(voxelInteract);
 
-<<<<<<< HEAD
-const debug = new VOXELIZE.Debug(document.body, defaultDebugSettings);
-
-const gui = new GUI();
-Object.assign(gui.domElement.style, defaultGuiSettings.domElementStyle);
-=======
 let radius = 1;
 const maxRadius = 10;
 const minRadius = 1;
@@ -408,7 +306,6 @@
 // To change the perspective of the player
 const perspective = new VOXELIZE.Perspective(controls, world);
 perspective.connect(inputs, "in-game");
->>>>>>> 9585bac2
 
 inputs.bind(
   "KeyT",
@@ -948,27 +845,8 @@
 //   document.body.appendChild(canvas);
 // }
 
-<<<<<<< HEAD
-// const map = new Map(world, document.getElementById("biomes") || document.body);
-
-// inputs.bind("m", map.toggle);
-
-// inputs.bind("escape", () => {
-//   map.setVisible(false);
-// });
-
-network
-  .register(chat)
-  .register(entities)
-  .register(world)
-  .register(method)
-  .register(events)
-  .register(peers)
-  .register(controls);
-=======
 const map = new Map(world, document.getElementById("biomes") || document.body);
 inputs.bind("m", map.toggle); //! does not seem to work
->>>>>>> 9585bac2
 
 // let isLoading = true;
 // const loadingFade = 500;
@@ -979,16 +857,6 @@
 // ) as HTMLDivElement;
 // loading.style.transition = `${loadingFade}ms opacity ease`;
 
-<<<<<<< HEAD
-inputs.bind("]", () => {
-  controls.teleportToTop(
-    Math.random() * RANDOM_TELEPORT_WIDTH,
-    Math.random() * RANDOM_TELEPORT_WIDTH
-  );
-});
-
-=======
->>>>>>> 9585bac2
 world.addBlockEntityUpdateListener((data) => {
   if (data.operation === "UPDATE" || data.operation === "CREATE") {
     // console.log("data", data);
@@ -1146,29 +1014,17 @@
 
   animate();
 
-  await network.connect(BACKEND_SERVER, { secret: NETWORK_SECRET });
+  await network.connect(BACKEND_SERVER, { secret: "test" });
   await network.join(currentWorldName);
   
   await world.initialize();
   await setupWorld(world);
 
   gui
-<<<<<<< HEAD
-    .add({ time: world.time }, "time", 0, world.options.timePerDay, 0.01)
-    .onFinishChange((time: number) => {
-      world.time = time;
-    });
-  gui.add(options, "pathVisible").onChange((value: boolean) => {
-    options.pathVisible = value;
-  });
-
-  const bar = new VOXELIZE.ItemSlots(defaultItemBarSettings);
-=======
   .add({ time: world.time }, "time", 0, world.options.timePerDay, 0.01)
   .onFinishChange((time: number) => {
     world.time = time;
   });
->>>>>>> 9585bac2
 
   gui
   .add({ world: currentWorldName }, "world", ["terrain", "flat"])
@@ -1181,22 +1037,8 @@
     options.pathVisible = value;
   });
 
-<<<<<<< HEAD
-  debug.registerDisplay("Build radius", () => {
-    return radius;
-  });
-
-  debug.registerDisplay("# of triangles", () => {
-    return renderer.info.render.triangles;
-  });
-
-  debug.registerDisplay("# of points", () => {
-    return renderer.info.render.points;
-  });
-=======
   world.renderRadius = 8;
   gui.add(world, "renderRadius", 3, 20, 1);
->>>>>>> 9585bac2
 
   gui.add(voxelInteract.options, "ignoreFluids");
 
@@ -1232,137 +1074,6 @@
       "in-game"
     );
   });
-<<<<<<< HEAD
-
-  let radius = defaultBuildSettings.radius;
-  const maxRadius = defaultBuildSettings.maxRadius;
-  const minRadius = defaultBuildSettings.minRadius;
-  const circular = defaultBuildSettings.circular;
-
-  const bulkDestroy = () => {
-    if (!voxelInteract.target) return;
-
-    const [vx, vy, vz] = voxelInteract.target;
-
-    const updates: VOXELIZE.BlockUpdate[] = [];
-
-    for (let x = -radius; x <= radius; x++) {
-      for (let y = -radius; y <= radius; y++) {
-        for (let z = -radius; z <= radius; z++) {
-          if (circular && x ** 2 + y ** 2 + z ** 2 > radius ** 2 - 1) continue;
-
-          updates.push({
-            vx: vx + x,
-            vy: vy + y,
-            vz: vz + z,
-            type: 0,
-          });
-        }
-      }
-    }
-
-    if (updates.length) controls.world.updateVoxels(updates);
-  };
-
-  const bulkPlace = () => {
-    if (!voxelInteract.potential) return;
-
-    const {
-      voxel: [vx, vy, vz],
-      rotation,
-      yRotation,
-      yRotation4,
-      yRotation8,
-    } = voxelInteract.potential;
-
-    const updates: VOXELIZE.BlockUpdate[] = [];
-    const block = world.getBlockById(bar.getFocused().content);
-
-    for (let x = -radius; x <= radius; x++) {
-      for (let y = -radius; y <= radius; y++) {
-        for (let z = -radius; z <= radius; z++) {
-          if (circular && x ** 2 + y ** 2 + z ** 2 > radius ** 2 - 1) continue;
-
-          updates.push({
-            vx: vx + x,
-            vy: vy + y,
-            vz: vz + z,
-            type: block.id,
-            rotation: block.rotatable ? rotation : 0,
-            yRotation:
-              block.yRotatableSegments === "All"
-                ? yRotation
-                : block.yRotatableSegments === "Eight"
-                ? yRotation8
-                : yRotation4,
-          });
-        }
-      }
-    }
-
-    if (updates.length) controls.world.updateVoxels(updates);
-  };
-
-  inputs.scroll(
-    () => (radius = Math.min(maxRadius, radius + 1)),
-    () => (radius = Math.max(minRadius, radius - 1)),
-    "in-game"
-  );
-
-  inputs.click("left", bulkDestroy, "in-game");
-
-  inputs.click(
-    "middle",
-    () => {
-      if (!voxelInteract.target) return;
-      const [vx, vy, vz] = voxelInteract.target;
-      const block = controls.world.getBlockAt(vx, vy, vz);
-      const slot = bar.getFocused();
-      slot.setObject(world.makeBlockMesh(block.id, { material: "standard" }));
-      slot.setContent(block.id);
-    },
-    "in-game"
-  );
-
-  inputs.click(
-    "right",
-    () => {
-      if (!voxelInteract.potential) return;
-      const {
-        voxel: [vx, vy, vz],
-      } = voxelInteract.potential;
-      if (!voxelInteract.target) return;
-      const currentBlock = world.getBlockAt(...voxelInteract.target);
-      const slot = bar.getFocused();
-      const id = slot.content;
-      if (!id) return;
-
-      const block = world.getBlockById(id);
-      if (!block.isPassable) {
-        const aabbs = world.getBlockAABBsByIdAt(id, vx, vy, vz);
-        if (
-          aabbs.find((aabb) =>
-            aabb.clone().translate([vx, vy, vz]).intersects(controls.body.aabb)
-          )
-        )
-          return;
-      }
-
-      if (currentBlock.isEntity) {
-        const [tx, ty, tz] = voxelInteract.target;
-        world.setBlockEntityDataAt(tx, ty, tz, {
-          color: [Math.random(), Math.random(), Math.random()],
-        });
-        return;
-      }
-
-      bulkPlace();
-    },
-    "in-game"
-  );
-
-=======
->>>>>>> 9585bac2
   bar.connect(inputs);
 
   inputs.bind(
